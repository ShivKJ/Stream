--- conflicted
+++ resolved
@@ -1,8 +1,10 @@
+from collections import deque
+from concurrent.futures import Future, Executor, ProcessPoolExecutor, ThreadPoolExecutor, as_completed
 from functools import wraps
 from itertools import islice, chain
-from typing import Iterable, TypeVar, Generic, Sequence, Dict, Any
-
-from utility.utils import get_functions_clazz, identity
+from typing import Iterable, TypeVar, Generic, Sequence, Dict, Any, Deque, Tuple
+
+from utility.utils import divide_in_chunk, get_functions_clazz, identity
 
 T = TypeVar('T')
 
@@ -93,7 +95,6 @@
     return f
 
 
-<<<<<<< HEAD
 def _cancel_remaining_jobs(func):
     @wraps(func)
     def f(self: 'ParallelStream', *args, **kwargs):
@@ -106,8 +107,6 @@
     return f
 
 
-=======
->>>>>>> daa13dab
 class Stream(Generic[T]):
 
     def __init__(self, data: Iterable[T]):
@@ -142,10 +141,6 @@
         :param func:
         :return: Stream itself
         """
-<<<<<<< HEAD
-
-=======
->>>>>>> daa13dab
         self._pointer = map(func, self._pointer)
         return self
 
@@ -401,8 +396,6 @@
 
         pt.append(v)
 
-<<<<<<< HEAD
-=======
     @_check_stream
     @_close_stream
     def __iter__(self) -> Iterable[T]:
@@ -412,7 +405,6 @@
         """
         return iter(self._pointer)
 
->>>>>>> daa13dab
     @_check_stream
     @_close_stream
     def as_seq(self, seq_clazz=list) -> Sequence[T]:
