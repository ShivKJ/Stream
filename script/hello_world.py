from math import sin

print('Hello, World')

x = 1 + 2
print(x)
print(x * x)
<<<<<<< HEAD
print(x / 10)
print(x + 34)
print(x - 1)
=======
print(sin(x))
>>>>>>> d72c1937
<|MERGE_RESOLUTION|>--- conflicted
+++ resolved
@@ -1,14 +1,11 @@
-from math import sin
+from math import sin, cos
 
 print('Hello, World')
 
 x = 1 + 2
 print(x)
 print(x * x)
-<<<<<<< HEAD
-print(x / 10)
 print(x + 34)
 print(x - 1)
-=======
 print(sin(x))
->>>>>>> d72c1937
+print(cos(x))