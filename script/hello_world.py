--- conflicted
+++ resolved
@@ -4,8 +4,4 @@
 print(x)
 print(x * x)
 print(x / 10)
-<<<<<<< HEAD
-print(x * 10)
-=======
-print(x + 34)
->>>>>>> e7bdc87e
+print(x + 34)