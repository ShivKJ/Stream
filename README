This is readME file.
ABC
<<<<<<< HEAD
Krishna
abc
=======
abc
123
>>>>>>> 74e0a9e5
<|MERGE_RESOLUTION|>--- conflicted
+++ resolved
@@ -1,9 +1,5 @@
 This is readME file.
 ABC
-<<<<<<< HEAD
 Krishna
 abc
-=======
-abc
-123
->>>>>>> 74e0a9e5
+123